--- conflicted
+++ resolved
@@ -33,11 +33,7 @@
     joint_names = ksim.get_joint_names_in_order(mujoco_model)[1:]  # Removes the root joint.
 
     # Constant values.
-<<<<<<< HEAD
-    carry_shape = (task.config.depth, task.config.hidden_size)
-=======
     carry_shape = (task.config.depth, 2, task.config.hidden_size) # TODO carry broken for gru
->>>>>>> cf36f607
     num_commands = NUM_COMMANDS_MODEL
 
     metadata = PyModelMetadata(
